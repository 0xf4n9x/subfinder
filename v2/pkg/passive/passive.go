package passive

import (
	"context"
	"fmt"
	"net"
	"sync"
	"time"

	"github.com/projectdiscovery/gologger"
	"github.com/projectdiscovery/subfinder/v2/pkg/subscraping"
)

// EnumerateSubdomains enumerates all the subdomains for a given domain
<<<<<<< HEAD
func (a *Agent) EnumerateSubdomains(domain string, keys *subscraping.Keys, proxy string, rateLimit, timeout int, maxEnumTime time.Duration) chan subscraping.Result {
	results := make(chan subscraping.Result)

	go func() {
		session, err := subscraping.NewSession(domain, keys, proxy, rateLimit, timeout)
=======
func (a *Agent) EnumerateSubdomains(domain string, keys *subscraping.Keys, timeout int, maxEnumTime time.Duration, localIP net.IP) chan subscraping.Result {
	results := make(chan subscraping.Result)

	go func() {
		session, err := subscraping.NewSession(domain, keys, timeout, localIP)
>>>>>>> 9b3a5b75
		if err != nil {
			results <- subscraping.Result{Type: subscraping.Error, Error: fmt.Errorf("could not init passive session for %s: %s", domain, err)}
		}

		ctx, cancel := context.WithTimeout(context.Background(), maxEnumTime)

		timeTaken := make(map[string]string)
		timeTakenMutex := &sync.Mutex{}

		wg := &sync.WaitGroup{}
		// Run each source in parallel on the target domain
		for source, runner := range a.sources {
			wg.Add(1)

			now := time.Now()
			go func(source string, runner subscraping.Source) {
				for resp := range runner.Run(ctx, domain, session) {
					results <- resp
				}

				duration := time.Since(now)
				timeTakenMutex.Lock()
				timeTaken[source] = fmt.Sprintf("Source took %s for enumeration\n", duration)
				timeTakenMutex.Unlock()

				wg.Done()
			}(source, runner)
		}
		wg.Wait()

		for source, data := range timeTaken {
			gologger.Verbose().Label(source).Msg(data)
		}

		close(results)
		cancel()
	}()

	return results
}<|MERGE_RESOLUTION|>--- conflicted
+++ resolved
@@ -12,19 +12,11 @@
 )
 
 // EnumerateSubdomains enumerates all the subdomains for a given domain
-<<<<<<< HEAD
-func (a *Agent) EnumerateSubdomains(domain string, keys *subscraping.Keys, proxy string, rateLimit, timeout int, maxEnumTime time.Duration) chan subscraping.Result {
+func (a *Agent) EnumerateSubdomains(domain string, keys *subscraping.Keys, proxy string, rateLimit, timeout int, maxEnumTime time.Duration, localIP net.IP) chan subscraping.Result {
 	results := make(chan subscraping.Result)
 
 	go func() {
-		session, err := subscraping.NewSession(domain, keys, proxy, rateLimit, timeout)
-=======
-func (a *Agent) EnumerateSubdomains(domain string, keys *subscraping.Keys, timeout int, maxEnumTime time.Duration, localIP net.IP) chan subscraping.Result {
-	results := make(chan subscraping.Result)
-
-	go func() {
-		session, err := subscraping.NewSession(domain, keys, timeout, localIP)
->>>>>>> 9b3a5b75
+		session, err := subscraping.NewSession(domain, keys, proxy, rateLimit, timeout, localIP)
 		if err != nil {
 			results <- subscraping.Result{Type: subscraping.Error, Error: fmt.Errorf("could not init passive session for %s: %s", domain, err)}
 		}
