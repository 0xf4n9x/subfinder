--- conflicted
+++ resolved
@@ -192,15 +192,14 @@
 		gologger.Silent().Msgf(message, source)
 	}
 }
-<<<<<<< HEAD
+
 func createGroup(flagSet *goflags.FlagSet, groupName, description string, flags ...*goflags.FlagData) {
 	flagSet.SetGroup(groupName, description)
 	for _, currentFlag := range flags {
 		currentFlag.Group(groupName)
 	}
-=======
 
 func (options *Options) preProcessOptions() {
 	options.Domain, _ = sanitize(options.Domain)
->>>>>>> c7e0e320
+
 }