--- conflicted
+++ resolved
@@ -1,10 +1,5 @@
 # Build
-<<<<<<< HEAD
-FROM golang:1.17.0-alpine AS build-env
-
-=======
 FROM golang:1.17-alpine AS build-env
->>>>>>> 27611ed3
 RUN GO111MODULE=on go get -v github.com/projectdiscovery/subfinder/v2/cmd/subfinder
 
 # Release
