--- conflicted
+++ resolved
@@ -190,11 +190,7 @@
 		os.Exit(1)
 	}
 
-<<<<<<< HEAD
 	_ = passive.Enumerate(state)
-=======
-	_ = passive.PassiveDiscovery(state)
->>>>>>> e4699b22
 	fmt.Printf("\n")
 	//bruteforce.Bruteforce(state)
 }