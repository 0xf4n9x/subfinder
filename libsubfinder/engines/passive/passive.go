//
// Written By : @ice3man (Nizamul Rana)
//
// Distributed Under MIT License
// Copyrights (C) 2018 Ice3man
// All Rights Reserved

// Passive Subdomain Discovery Helper method
// Calls all the functions and also manages error handling
package passive

import (
	"bufio"
	"fmt"
	"os"
	"reflect"
	"sort"
	"strings"

	"github.com/bogdanovich/dns_resolver"

	"github.com/Ice3man543/subfinder/libsubfinder/engines/bruteforce"
	"github.com/Ice3man543/subfinder/libsubfinder/engines/resolver"
	"github.com/Ice3man543/subfinder/libsubfinder/helper"
	"github.com/Ice3man543/subfinder/libsubfinder/output"

	// Load different Passive data sources
	"github.com/Ice3man543/subfinder/libsubfinder/sources/archiveis"
	"github.com/Ice3man543/subfinder/libsubfinder/sources/ask"
	"github.com/Ice3man543/subfinder/libsubfinder/sources/baidu"
	"github.com/Ice3man543/subfinder/libsubfinder/sources/bing"
	"github.com/Ice3man543/subfinder/libsubfinder/sources/censys"
	"github.com/Ice3man543/subfinder/libsubfinder/sources/certdb"
	"github.com/Ice3man543/subfinder/libsubfinder/sources/certificatetransparency"
	"github.com/Ice3man543/subfinder/libsubfinder/sources/certspotter"
	"github.com/Ice3man543/subfinder/libsubfinder/sources/crtsh"
	"github.com/Ice3man543/subfinder/libsubfinder/sources/dnsdb"
	"github.com/Ice3man543/subfinder/libsubfinder/sources/dnsdumpster"
	"github.com/Ice3man543/subfinder/libsubfinder/sources/dogpile"
	"github.com/Ice3man543/subfinder/libsubfinder/sources/exalead"
	"github.com/Ice3man543/subfinder/libsubfinder/sources/findsubdomains"
	"github.com/Ice3man543/subfinder/libsubfinder/sources/hackertarget"
	"github.com/Ice3man543/subfinder/libsubfinder/sources/ipv4info"
	"github.com/Ice3man543/subfinder/libsubfinder/sources/netcraft"
	"github.com/Ice3man543/subfinder/libsubfinder/sources/passivetotal"
	"github.com/Ice3man543/subfinder/libsubfinder/sources/ptrarchive"
	"github.com/Ice3man543/subfinder/libsubfinder/sources/riddler"
	"github.com/Ice3man543/subfinder/libsubfinder/sources/securitytrails"
<<<<<<< HEAD
	"github.com/Ice3man543/subfinder/libsubfinder/sources/shodan"
=======
	"github.com/Ice3man543/subfinder/libsubfinder/sources/sitedossier"
>>>>>>> 7800d899
	"github.com/Ice3man543/subfinder/libsubfinder/sources/threatcrowd"
	"github.com/Ice3man543/subfinder/libsubfinder/sources/threatminer"
	"github.com/Ice3man543/subfinder/libsubfinder/sources/virustotal"
	"github.com/Ice3man543/subfinder/libsubfinder/sources/waybackarchive"
	"github.com/Ice3man543/subfinder/libsubfinder/sources/yahoo"
)

//DomainList contain the list of domains
var DomainList []string

// Source configuration structure specifying what should we use
// to do passive subdomain discovery.
type Source struct {
	Ask                     bool
	Archiveis               bool
	Baidu                   bool
	Bing                    bool
	Censys                  bool
	Certdb                  bool
	Crtsh                   bool
	Certspotter             bool
	Dnsdb                   bool
	Dnsdumpster             bool
	Findsubdomains          bool
	Hackertarget            bool
	Netcraft                bool
	Passivetotal            bool
	Ptrarchive              bool
	Riddler                 bool
	Securitytrails          bool
	Sitedossier             bool
	Threatcrowd             bool
	Threatminer             bool
	Virustotal              bool
	Waybackarchive          bool
	CertificateTransparency bool
<<<<<<< HEAD
	Shodan                  bool
=======
	Ipv4Info                bool
	Yahoo                   bool
	Dogpile                 bool
	Exalead                 bool
>>>>>>> 7800d899
}

func (s *Source) enableAll() {
	s.Ask = true
	s.Archiveis = true
	s.Baidu = true
	s.Bing = true
	s.Censys = true
	s.Certdb = true
	s.Certspotter = true
	s.Crtsh = true
	s.Dnsdb = true
	s.Dnsdumpster = true
	s.Findsubdomains = true
	s.Hackertarget = true
	s.Netcraft = true
	s.Passivetotal = true
	s.Ptrarchive = true
	s.Riddler = true
	s.Securitytrails = true
	s.Sitedossier = true
	s.Threatcrowd = true
	s.Threatminer = true
	s.Virustotal = true
	s.Waybackarchive = true
	s.CertificateTransparency = true
<<<<<<< HEAD
	s.Shodan = true
=======
	s.Ipv4Info = true
	s.Yahoo = true
	s.Dogpile = true
	s.Exalead = true
>>>>>>> 7800d899
}

func (s *Source) enable(dataSources []string) {
	for _, source := range dataSources {
		switch source {
		case "ask":
			s.Ask = true
		case "archiveis":
			s.Archiveis = true
		case "baidu":
			s.Baidu = true
		case "bing":
			s.Bing = true
		case "censys":
			s.Censys = true
		case "certdb":
			s.Certdb = true
		case "certspotter":
			s.Certspotter = true
		case "crtsh":
			s.Crtsh = true
		case "dnsdb":
			s.Dnsdb = true
		case "dnsdumpster":
			s.Dnsdumpster = true
		case "findsubdomains":
			s.Findsubdomains = true
		case "hackertarget":
			s.Hackertarget = true
		case "netcraft":
			s.Netcraft = true
		case "passivetotal":
			s.Passivetotal = true
		case "ptrarchive":
			s.Ptrarchive = true
		case "riddler":
			s.Riddler = true
		case "securitytrails":
			s.Securitytrails = true
		case "sitedossier":
			s.Sitedossier = true
		case "threatcrowd":
			s.Threatcrowd = true
		case "threatminer":
			s.Threatminer = true
		case "virustotal":
			s.Virustotal = true
		case "waybackarchive":
			s.Waybackarchive = true
		case "certificatetransparency":
			s.CertificateTransparency = true
<<<<<<< HEAD
		case "shodan":
			s.Shodan = true
=======
		case "ipv4info":
			s.Ipv4Info = true
		case "yahoo":
			s.Yahoo = true
		case "dogpile":
			s.Dogpile = true
		case "exalead":
			s.Exalead = true
		}
	}
}

func (s *Source) disable(dataSources []string) {
	for _, source := range dataSources {
		switch source {
		case "ask":
			s.Ask = false
		case "archiveis":
			s.Archiveis = false
		case "baidu":
			s.Baidu = false
		case "bing":
			s.Bing = false
		case "censys":
			s.Censys = false
		case "certdb":
			s.Certdb = false
		case "certspotter":
			s.Certspotter = false
		case "crtsh":
			s.Crtsh = false
		case "dnsdb":
			s.Dnsdb = false
		case "dnsdumpster":
			s.Dnsdumpster = false
		case "findsubdomains":
			s.Findsubdomains = false
		case "hackertarget":
			s.Hackertarget = false
		case "netcraft":
			s.Netcraft = false
		case "passivetotal":
			s.Passivetotal = false
		case "ptrarchive":
			s.Ptrarchive = false
		case "riddler":
			s.Riddler = false
		case "securitytrails":
			s.Securitytrails = false
		case "sitedossier":
			s.Sitedossier = false
		case "threatcrowd":
			s.Threatcrowd = false
		case "threatminer":
			s.Threatminer = false
		case "virustotal":
			s.Virustotal = false
		case "waybackarchive":
			s.Waybackarchive = false
		case "certificatetransparency":
			s.CertificateTransparency = false
		case "ipv4info":
			s.Ipv4Info = false
		case "yahoo":
			s.Yahoo = false
		case "dogpile":
			s.Dogpile = false
		case "exalead":
			s.Dogpile = false
>>>>>>> 7800d899
		}
	}
}

func (s *Source) printSummary() {
	if s.Ask {
		fmt.Printf("\nRunning Source: %sAsk%s", helper.Info, helper.Reset)
	}
	if s.Archiveis {
		fmt.Printf("\nRunning Source: %sArchive.is%s", helper.Info, helper.Reset)
	}
	if s.Baidu {
		fmt.Printf("\nRunning Source: %sBaidu%s", helper.Info, helper.Reset)
	}
	if s.Bing {
		fmt.Printf("\nRunning Source: %sBing%s", helper.Info, helper.Reset)
	}
	if s.Censys {
		fmt.Printf("\nRunning Source: %sCensys%s", helper.Info, helper.Reset)
	}
	if s.Certdb {
		fmt.Printf("\nRunning Source: %sCertDB%s", helper.Info, helper.Reset)
	}
	if s.Certspotter {
		fmt.Printf("\nRunning Source: %sCertspotter%s", helper.Info, helper.Reset)
	}
	if s.Crtsh {
		fmt.Printf("\nRunning Source: %sCrt.sh%s", helper.Info, helper.Reset)
	}
	if s.Dnsdb {
		fmt.Printf("\nRunning Source: %sDnsdb%s", helper.Info, helper.Reset)
	}
	if s.Dnsdumpster {
		fmt.Printf("\nRunning Source: %sDNSDumpster%s", helper.Info, helper.Reset)
	}
	if s.Findsubdomains {
		fmt.Printf("\nRunning Source: %sFindsubdomains%s", helper.Info, helper.Reset)
	}
	if s.Hackertarget {
		fmt.Printf("\nRunning Source: %sHackertarget%s", helper.Info, helper.Reset)
	}
	if s.Netcraft {
		fmt.Printf("\nRunning Source: %sNetcraft%s", helper.Info, helper.Reset)
	}
	if s.Passivetotal {
		fmt.Printf("\nRunning Source: %sPassiveTotal%s", helper.Info, helper.Reset)
	}
	if s.Ptrarchive {
		fmt.Printf("\nRunning Source: %sPTRArchive%s", helper.Info, helper.Reset)
	}
	if s.Riddler {
		fmt.Printf("\nRunning Source: %sRiddler%s", helper.Info, helper.Reset)
	}
	if s.Securitytrails {
		fmt.Printf("\nRunning Source: %sSecuritytrails%s", helper.Info, helper.Reset)
	}
	if s.Sitedossier {
		fmt.Printf("\nRunning Source: %sSitedossier%s", helper.Info, helper.Reset)
	}
	if s.Threatcrowd {
		fmt.Printf("\nRunning Source: %sThreatcrowd%s", helper.Info, helper.Reset)
	}
	if s.Threatminer {
		fmt.Printf("\nRunning Source: %sThreatMiner%s", helper.Info, helper.Reset)
	}
	if s.Virustotal {
		fmt.Printf("\nRunning Source: %sVirustotal%s", helper.Info, helper.Reset)
	}
	if s.Waybackarchive {
		fmt.Printf("\nRunning Source: %sWaybackArchive%s", helper.Info, helper.Reset)
	}
	if s.CertificateTransparency {
		fmt.Printf("\nRunning Source: %sCertificateTransparency%s", helper.Info, helper.Reset)
	}
	if s.Ipv4Info {
		fmt.Printf("\nRunning Source: %sIpv4Info%s", helper.Info, helper.Reset)
	}
	if s.Yahoo {
		fmt.Printf("\nRunning Source: %sYahoo%s", helper.Info, helper.Reset)
	}
	if s.Dogpile {
		fmt.Printf("\nRunning Source: %sDogpile%s", helper.Info, helper.Reset)
	}
	if s.Exalead {
		fmt.Printf("\nRunning Source: %sExalead%s\n", helper.Info, helper.Reset)
	}
	if s.Shodan {
		fmt.Printf("\nRunning Source: %sShodan%s\n", helper.Info, helper.Reset)
	}
}

//nbrActive ses reflection to get automatic active amount of searches
func (s Source) nbrActive() int {
	activeSearches := 0
	values := reflect.ValueOf(s)
	configNumbers := (reflect.TypeOf(s)).NumField()
	for i := 0; i < configNumbers; i++ {
		config := values.Field(i)
		if config.Kind() == reflect.Bool && config.Bool() {
			activeSearches++
		}
	}
	return activeSearches
}

func discover(state *helper.State, domain string, sourceConfig *Source) (subdomains []string) {

	var finalPassiveSubdomains []string

	if strings.Contains(domain, "*.") {
		domain = strings.Split(domain, "*.")[1]
	}

	// Now, perform checks for wildcard ip
	helper.Resolver = dns_resolver.New(state.LoadResolver)

	// Initialize Wildcard Subdomains
	state.IsWildcard, state.WildcardIP = helper.InitWildcard(domain)
	if state.IsWildcard == true {
		if state.Silent != true {
			fmt.Printf("\nFound Wildcard DNS at %s", domain)
			for _, ip := range state.WildcardIP {
				fmt.Printf("\n - %s", ip)
			}
		}
	}

	domainDiscoverPool := helper.NewPool(sourceConfig.nbrActive())
	domainDiscoverPool.Run()

	domainDiscoverPool.Wait()

	if state.Silent != true {
		fmt.Printf("\nRunning enumeration on %s", domain)
	}

	// Create goroutines for added speed and recieve data via channels
	// Check if we the user has specified custom sources and if yes, run them
	// via if statements.
	if sourceConfig.Crtsh {
		domainDiscoverPool.Add(crtsh.Query, domain, state)
	}
	if sourceConfig.Certdb {
		domainDiscoverPool.Add(certdb.Query, domain, state)
	}
	if sourceConfig.Certspotter {
		domainDiscoverPool.Add(certspotter.Query, domain, state)
	}
	if sourceConfig.Threatcrowd {
		domainDiscoverPool.Add(threatcrowd.Query, domain, state)
	}
	if sourceConfig.Findsubdomains {
		domainDiscoverPool.Add(findsubdomains.Query, domain, state)
	}
	if sourceConfig.Dnsdumpster {
		domainDiscoverPool.Add(dnsdumpster.Query, domain, state)
	}
	if sourceConfig.Passivetotal {
		domainDiscoverPool.Add(passivetotal.Query, domain, state)
	}
	if sourceConfig.Ptrarchive {
		domainDiscoverPool.Add(ptrarchive.Query, domain, state)
	}
	if sourceConfig.Hackertarget {
		domainDiscoverPool.Add(hackertarget.Query, domain, state)
	}
	if sourceConfig.Virustotal {
		domainDiscoverPool.Add(virustotal.Query, domain, state)
	}
	if sourceConfig.Securitytrails {
		domainDiscoverPool.Add(securitytrails.Query, domain, state)
	}
	if sourceConfig.Netcraft {
		domainDiscoverPool.Add(netcraft.Query, domain, state)
	}
	if sourceConfig.Waybackarchive {
		domainDiscoverPool.Add(waybackarchive.Query, domain, state)
	}
	if sourceConfig.Threatminer {
		domainDiscoverPool.Add(threatminer.Query, domain, state)
	}
	if sourceConfig.Riddler {
		domainDiscoverPool.Add(riddler.Query, domain, state)
	}
	if sourceConfig.Censys {
		domainDiscoverPool.Add(censys.Query, domain, state)
	}
	if sourceConfig.Dnsdb {
		domainDiscoverPool.Add(dnsdb.Query, domain, state)
	}
	if sourceConfig.Baidu {
		domainDiscoverPool.Add(baidu.Query, domain, state)
	}
	if sourceConfig.Bing {
		domainDiscoverPool.Add(bing.Query, domain, state)
	}
	if sourceConfig.Ask {
		domainDiscoverPool.Add(ask.Query, domain, state)
	}
	if sourceConfig.CertificateTransparency {
		domainDiscoverPool.Add(certificatetransparency.Query, domain, state)
	}
	if sourceConfig.Ipv4Info {
		domainDiscoverPool.Add(ipv4info.Query, domain, state)
	}
	if sourceConfig.Archiveis {
		domainDiscoverPool.Add(archiveis.Query, domain, state)
	}
	if sourceConfig.Sitedossier {
		domainDiscoverPool.Add(sitedossier.Query, domain, state)
	}
	if sourceConfig.Yahoo {
		domainDiscoverPool.Add(yahoo.Query, domain, state)
	}
	if sourceConfig.Dogpile {
		domainDiscoverPool.Add(dogpile.Query, domain, state)
	}
	if sourceConfig.Exalead {
		domainDiscoverPool.Add(exalead.Query, domain, state)
	}
	if sourceConfig.Shodan == true {
		go shodan.Query(domain, state, ch)
	}

	domainDiscoverPool.Wait()

	completedJobs := domainDiscoverPool.Results()
	for _, job := range completedJobs {
		if job.Err != nil {
			// some error occured
			if !state.Silent {
				fmt.Printf("\nerror: %v\n", job.Err)
			}
		}
		results := job.Result.([]string)
		for _, subdomain := range results {
			finalPassiveSubdomains = append(finalPassiveSubdomains, subdomain)
		}
	}

	domainDiscoverPool.Stop()

	// Now remove duplicate items from the slice
	uniquePassiveSubdomains := helper.Unique(finalPassiveSubdomains)
	// Now, validate all subdomains found
	validPassiveSubdomains := helper.Validate(domain, uniquePassiveSubdomains)

	var words []string
	var BruteforceSubdomainList []string
	// Start the bruteforcing workflow if the user has asked for it
	if state.Bruteforce == true && state.Wordlist != "" {
		file, err := os.Open(state.Wordlist)
		if err != nil {
			fmt.Fprintf(os.Stderr, "\nerror: %v\n", err)
			os.Exit(1)
		}

		defer file.Close()

		scanner := bufio.NewScanner(file)

		for scanner.Scan() {
			// Send the job to the channel
			words = append(words, scanner.Text())
		}

		if state.Silent != true {
			fmt.Printf("\n\nStarting Bruteforcing of %s%s%s with %s%d%s words", helper.Info, domain, helper.Reset, helper.Info, len(words), helper.Reset)
		}

		BruteforceSubdomainsArray := bruteforce.Brute(state, words, domain)
		for _, subdomain := range BruteforceSubdomainsArray {
			BruteforceSubdomainList = append(BruteforceSubdomainList, subdomain.Fqdn)
		}
	}

	// Append bruteforced subdomains to validPassiveSubdomains
	validPassiveSubdomains = append(validPassiveSubdomains, BruteforceSubdomainList...)

	var PassiveSubdomains []string
	var passiveSubdomainsArray []helper.Domain

	if state.Alive || state.AquatoneJSON {
		// Nove remove all wildcard subdomains
		if state.Silent != true {
			fmt.Printf("\n\nResolving %s%d%s Unique Hosts found", helper.Info, len(validPassiveSubdomains), helper.Reset)
		}
		passiveSubdomainsArray = resolver.Resolve(state, validPassiveSubdomains)
		for _, subdomain := range passiveSubdomainsArray {
			PassiveSubdomains = append(PassiveSubdomains, subdomain.Fqdn)
		}
	} else {
		PassiveSubdomains = validPassiveSubdomains
	}

	if state.AquatoneJSON {
		if !state.Silent {
			fmt.Printf("\n\nWriting Resolved Enumeration Output To %s", state.Output)
		}

		output.WriteOutputAquatoneJSON(state, passiveSubdomainsArray)
	}

	// Sort the subdomains found alphabetically
	sort.Strings(PassiveSubdomains)

	if !state.Silent {
		fmt.Printf("\n\nTotal %s%d%s Unique subdomains found for %s\n\n", helper.Info, len(PassiveSubdomains), helper.Reset, domain)
	}

	if state.Alive || state.AquatoneJSON {
		for _, subdomain := range passiveSubdomainsArray {
			if state.Silent != true {
				fmt.Printf("\n%s\t\t%s", subdomain.IP, subdomain.Fqdn)
			} else {
				fmt.Printf("\n%s", subdomain.Fqdn)
			}
		}
	} else {
		for _, subdomain := range PassiveSubdomains {
			fmt.Println(subdomain)
		}
	}

	return PassiveSubdomains
}

//Enumerate executes passive analysis
func Enumerate(state *helper.State) []string {
	sourceConfig := new(Source)

	fmt.Printf("\n")
	if state.Sources == "all" {
		sourceConfig.enableAll()
	} else {
		// Check data sources and create a source configuration structure
		dataSources := strings.Split(state.Sources, ",")
		sourceConfig.enable(dataSources)
	}

	if state.ExcludeSource != "" {
		dataSources := strings.Split(state.ExcludeSource, ",")
		sourceConfig.disable(dataSources)
	}

	if !state.Silent {
		sourceConfig.printSummary()
	}

	if state.DomainList != "" {
		// Open the wordlist file
		wordfile, err := os.Open(state.DomainList)
		if err != nil {
			return nil
		}

		scanner := bufio.NewScanner(wordfile)

		for scanner.Scan() {
			DomainList = append(DomainList, scanner.Text())
		}
	} else {
		DomainList = append(DomainList, state.Domain)
	}

	passivePool := helper.NewPool(state.Threads)
	passivePool.Run()

	// add jobs
	for _, domain := range DomainList {
		passivePool.Add(analyzeDomain, domain, state, sourceConfig, passivePool)
	}

	passivePool.Wait()

	var allSubdomains []string

	completedJobs := passivePool.Results()
	for _, job := range completedJobs {
		if job.Result != nil {
			results := job.Result.([]string)
			if state.Output != "" {
				if state.IsJSON == true {
					err := output.WriteOutputJSON(state, results)
					if err != nil {
						if state.Silent == true {
							fmt.Printf("\n%s-> %v%s\n", helper.Bad, err, helper.Reset)
						}
					}
				}
			}

			allSubdomains = append(allSubdomains, results...)
		}
	}

	passivePool.Stop()

	// Write the output to individual files in a directory
	// TODO: group results by domain and write to directory
	// if state.OutputDir != "" {
	// 	output.WriteOutputToDir(state, allSubdomains, Domain)
	// }

	return allSubdomains
}

func analyzeDomain(args ...interface{}) interface{} {
	domain := args[0].(string)
	state := args[1].(*helper.State)
	sourceConfig := args[2].(*Source)
	passivePool := args[3].(*helper.Pool)

	foundSubdomains := discover(state, domain, sourceConfig)

	if state.Output != "" {
		if !state.IsJSON {
			if !state.AquatoneJSON {
				err := output.WriteOutputTextArray(state, foundSubdomains)
				if err != nil {
					if state.Silent {
						fmt.Printf("\n%s-> %v%s\n", helper.Bad, err, helper.Reset)
					}
				}
			}
		}
	}

	if state.Recursive {
		for _, subdomain := range foundSubdomains {
			// Results will be written in next recursive iteration
			passivePool.Add(analyzeDomain, subdomain, state, sourceConfig, passivePool)
		}
	}

	return foundSubdomains
}<|MERGE_RESOLUTION|>--- conflicted
+++ resolved
@@ -46,11 +46,8 @@
 	"github.com/Ice3man543/subfinder/libsubfinder/sources/ptrarchive"
 	"github.com/Ice3man543/subfinder/libsubfinder/sources/riddler"
 	"github.com/Ice3man543/subfinder/libsubfinder/sources/securitytrails"
-<<<<<<< HEAD
 	"github.com/Ice3man543/subfinder/libsubfinder/sources/shodan"
-=======
 	"github.com/Ice3man543/subfinder/libsubfinder/sources/sitedossier"
->>>>>>> 7800d899
 	"github.com/Ice3man543/subfinder/libsubfinder/sources/threatcrowd"
 	"github.com/Ice3man543/subfinder/libsubfinder/sources/threatminer"
 	"github.com/Ice3man543/subfinder/libsubfinder/sources/virustotal"
@@ -87,14 +84,11 @@
 	Virustotal              bool
 	Waybackarchive          bool
 	CertificateTransparency bool
-<<<<<<< HEAD
 	Shodan                  bool
-=======
 	Ipv4Info                bool
 	Yahoo                   bool
 	Dogpile                 bool
 	Exalead                 bool
->>>>>>> 7800d899
 }
 
 func (s *Source) enableAll() {
@@ -121,14 +115,11 @@
 	s.Virustotal = true
 	s.Waybackarchive = true
 	s.CertificateTransparency = true
-<<<<<<< HEAD
 	s.Shodan = true
-=======
 	s.Ipv4Info = true
 	s.Yahoo = true
 	s.Dogpile = true
 	s.Exalead = true
->>>>>>> 7800d899
 }
 
 func (s *Source) enable(dataSources []string) {
@@ -180,10 +171,8 @@
 			s.Waybackarchive = true
 		case "certificatetransparency":
 			s.CertificateTransparency = true
-<<<<<<< HEAD
 		case "shodan":
 			s.Shodan = true
-=======
 		case "ipv4info":
 			s.Ipv4Info = true
 		case "yahoo":
@@ -253,7 +242,6 @@
 			s.Dogpile = false
 		case "exalead":
 			s.Dogpile = false
->>>>>>> 7800d899
 		}
 	}
 }
@@ -474,8 +462,8 @@
 	if sourceConfig.Exalead {
 		domainDiscoverPool.Add(exalead.Query, domain, state)
 	}
-	if sourceConfig.Shodan == true {
-		go shodan.Query(domain, state, ch)
+	if sourceConfig.Shodan {
+		domainDiscoverPool.Add(shodan.Query, domain, state)
 	}
 
 	domainDiscoverPool.Wait()
