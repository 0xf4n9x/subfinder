//
// Written By : @ice3man (Nizamul Rana)
//
// Distributed Under MIT License
// Copyrights (C) 2018 Ice3man
// All Rights Reserved

// Passive Subdomain Discovery Helper method
// Calls all the functions and also manages error handling
package passive

import (
	"fmt"
	"sort"
	"strings"

	"github.com/Ice3man543/subfinder/libsubfinder/helper"

	// Load different Passive data sources
	"github.com/Ice3man543/subfinder/libsubfinder/sources/censys"
	"github.com/Ice3man543/subfinder/libsubfinder/sources/certdb"
	"github.com/Ice3man543/subfinder/libsubfinder/sources/certspotter"
	"github.com/Ice3man543/subfinder/libsubfinder/sources/crtsh"
	"github.com/Ice3man543/subfinder/libsubfinder/sources/dnsdb"
	"github.com/Ice3man543/subfinder/libsubfinder/sources/dnsdumpster"
	"github.com/Ice3man543/subfinder/libsubfinder/sources/findsubdomains"
	"github.com/Ice3man543/subfinder/libsubfinder/sources/hackertarget"
	"github.com/Ice3man543/subfinder/libsubfinder/sources/netcraft"
	"github.com/Ice3man543/subfinder/libsubfinder/sources/passivetotal"
	"github.com/Ice3man543/subfinder/libsubfinder/sources/ptrarchive"
	"github.com/Ice3man543/subfinder/libsubfinder/sources/riddler"
	"github.com/Ice3man543/subfinder/libsubfinder/sources/securitytrails"
	"github.com/Ice3man543/subfinder/libsubfinder/sources/threatcrowd"
	"github.com/Ice3man543/subfinder/libsubfinder/sources/threatminer"
	"github.com/Ice3man543/subfinder/libsubfinder/sources/virustotal"
	"github.com/Ice3man543/subfinder/libsubfinder/sources/waybackarchive"
	"github.com/Ice3man543/subfinder/libsubfinder/sources/baidu"
<<<<<<< HEAD
	"github.com/Ice3man543/subfinder/libsubfinder/sources/bing"
=======
	"github.com/Ice3man543/subfinder/libsubfinder/sources/ask"
>>>>>>> 9c493eaf
)

// Sources configuration structure specifying what should we use
// to do passive subdomain discovery.
type Source struct {
	Censys         bool
	Certdb         bool
	Crtsh          bool
	Certspotter    bool
	Threatcrowd    bool
	Findsubdomains bool
	Dnsdumpster    bool
	Passivetotal   bool
	Ptrarchive     bool
	Hackertarget   bool
	Virustotal     bool
	Securitytrails bool
	Netcraft       bool
	Waybackarchive bool
	Threatminer    bool
	Riddler        bool
	Dnsdb          bool
	Baidu          bool
<<<<<<< HEAD
	Bing           bool
=======
	Ask            bool
>>>>>>> 9c493eaf

	NoOfSources int
}

func PassiveDiscovery(state *helper.State) (finalPassiveSubdomains []string) {
	sourceConfig := Source{false, false, false, false, false, false, false, false, false, false, false, false, false, false, false, false, false, false, false, 0}

	fmt.Printf("\n")
	if state.Sources == "all" {
		// Search all data sources

		if state.Silent != true {
			fmt.Printf("\n[-] Searching For Subdomains in Censys")
			fmt.Printf("\n[-] Searching For Subdomains in Crt.sh")
			fmt.Printf("\n[-] Searching For Subdomains in CertDB")
			fmt.Printf("\n[-] Searching For Subdomains in Certspotter")
			fmt.Printf("\n[-] Searching For Subdomains in Threatcrowd")
			fmt.Printf("\n[-] Searching For Subdomains in Findsubdomains")
			fmt.Printf("\n[-] Searching For Subdomains in DNSDumpster")
			fmt.Printf("\n[-] Searching For Subdomains in PassiveTotal")
			fmt.Printf("\n[-] Searching For Subdomains in PTRArchive")
			fmt.Printf("\n[-] Searching For Subdomains in Hackertarget")
			fmt.Printf("\n[-] Searching For Subdomains in Virustotal")
			fmt.Printf("\n[-] Searching For Subdomains in Securitytrails")
			fmt.Printf("\n[-] Searching For Subdomains in WaybackArchive")
			fmt.Printf("\n[-] Searching For Subdomains in ThreatMiner")
			fmt.Printf("\n[-] Searching For Subdomains in Riddler")
			fmt.Printf("\n[-] Searching For Subdomains in Netcraft")
			fmt.Printf("\n[-] Searching For Subdomains in Dnsdb")
			fmt.Printf("\n[-] Searching For Subdomains in Baidu")
<<<<<<< HEAD
			fmt.Printf("\n[-] Searching For Subdomains in Bing\n")
=======
			fmt.Printf("\n[-] Searching For Subdomains in Ask\n")
>>>>>>> 9c493eaf
		}

		sourceConfig = Source{true, true, true, true, true, true, true, true, true, true, true, true, true, true, true, true, true, true, true, 19}
	} else {
		// Check data sources and create a source configuration structure

		dataSources := strings.Split(state.Sources, ",")
		for _, source := range dataSources {
			if source == "crtsh" {
				if state.Silent != true {
					fmt.Printf("\n[-] Searching For Subdomains in Crt.sh")
				}
				sourceConfig.Crtsh = true
				sourceConfig.NoOfSources = sourceConfig.NoOfSources + 1
			} else if source == "certdb" {
				if state.Silent != true {
					fmt.Printf("\n[-] Searching For Subdomains in CertDB")
				}
				sourceConfig.Certdb = true
				sourceConfig.NoOfSources = sourceConfig.NoOfSources + 1
			} else if source == "certspotter" {
				if state.Silent != true {
					fmt.Printf("\n[-] Searching For Subdomains in Certspotter")
				}
				sourceConfig.Certspotter = true
				sourceConfig.NoOfSources = sourceConfig.NoOfSources + 1
			} else if source == "threatcrowd" {
				if state.Silent != true {
					fmt.Printf("\n[-] Searching For Subdomains in Threatcrowd")
				}
				sourceConfig.Threatcrowd = true
				sourceConfig.NoOfSources = sourceConfig.NoOfSources + 1
			} else if source == "findsubdomains" {
				if state.Silent != true {
					fmt.Printf("\n[-] Searching For Subdomains in Findsubdomains")
				}
				sourceConfig.Findsubdomains = true
				sourceConfig.NoOfSources = sourceConfig.NoOfSources + 1
			} else if source == "dnsdumpster" {
				if state.Silent != true {
					fmt.Printf("\n[-] Searching For Subdomains in DNSDumpster")
				}
				sourceConfig.Dnsdumpster = true
				sourceConfig.NoOfSources = sourceConfig.NoOfSources + 1
			} else if source == "passivetotal" {
				if state.Silent != true {
					fmt.Printf("\n[-] Searching For Subdomains in PassiveTotal")
				}
				sourceConfig.Passivetotal = true
				sourceConfig.NoOfSources = sourceConfig.NoOfSources + 1
			} else if source == "ptrarchive" {
				if state.Silent != true {
					fmt.Printf("\n[-] Searching For Subdomains in PTRArchive")
				}
				sourceConfig.Ptrarchive = true
				sourceConfig.NoOfSources = sourceConfig.NoOfSources + 1
			} else if source == "hackertarget" {
				if state.Silent != true {
					fmt.Printf("\n[-] Searching For Subdomains in Hackertarget")
				}
				sourceConfig.Hackertarget = true
				sourceConfig.NoOfSources = sourceConfig.NoOfSources + 1
			} else if source == "virustotal" {
				if state.Silent != true {
					fmt.Printf("\n[-] Searching For Subdomains in Virustotal")
				}
				sourceConfig.Virustotal = true
				sourceConfig.NoOfSources = sourceConfig.NoOfSources + 1
			} else if source == "securitytrails" {
				if state.Silent != true {
					fmt.Printf("\n[-] Searching For Subdomains in Securitytrails")
				}
				sourceConfig.Securitytrails = true
				sourceConfig.NoOfSources = sourceConfig.NoOfSources + 1
			} else if source == "netcraft" {
				if state.Silent != true {
					fmt.Printf("\n[-] Searching For Subdomains in Netcraft")
				}
				sourceConfig.Netcraft = true
				sourceConfig.NoOfSources = sourceConfig.NoOfSources + 1
			} else if source == "waybackarchive" {
				if state.Silent != true {
					fmt.Printf("\n[-] Searching For Subdomains in WaybackArchive")
				}
				sourceConfig.Waybackarchive = true
				sourceConfig.NoOfSources = sourceConfig.NoOfSources + 1
			} else if source == "threatminer" {
				if state.Silent != true {
					fmt.Printf("\n[-] Searching For Subdomains in ThreatMiner")
				}
				sourceConfig.Threatminer = true
				sourceConfig.NoOfSources = sourceConfig.NoOfSources + 1
			} else if source == "riddler" {
				if state.Silent != true {
					fmt.Printf("\n[-] Searching For Subdomains in Riddler")
				}
				sourceConfig.Riddler = true
				sourceConfig.NoOfSources = sourceConfig.NoOfSources + 1
			} else if source == "censys" {
				if state.Silent != true {
					fmt.Printf("\n[-] Searching For Subdomains in Censys")
				}
				sourceConfig.Censys = true
				sourceConfig.NoOfSources = sourceConfig.NoOfSources + 1
			} else if source == "dnsdb" {
				if state.Silent != true {
					fmt.Printf("\n[-] Searching For Subdomains in Dnsdb")
				}
				sourceConfig.Dnsdb = true
				sourceConfig.NoOfSources = sourceConfig.NoOfSources + 1
			} else if source == "baidu" {
				if state.Silent != true {
					fmt.Printf("\n[-] Searching For Subdomains in Baidu")
				}
				sourceConfig.Baidu = true
				sourceConfig.NoOfSources = sourceConfig.NoOfSources + 1
<<<<<<< HEAD
			} else if source == "bing" {
				if state.Silent != true {
					fmt.Printf("\n[-] Searching For Subdomains in Bing")
				}
				sourceConfig.Bing = true
=======
			} else if source == "ask" {
				if state.Silent != true {
					fmt.Printf("\n[-] Searching For Subdomains in Ask")
				}
				sourceConfig.Ask = true
>>>>>>> 9c493eaf
				sourceConfig.NoOfSources = sourceConfig.NoOfSources + 1
			}
		}
	}

	ch := make(chan helper.Result, sourceConfig.NoOfSources)

	// Create goroutines for added speed and recieve data via channels
	// Check if we the user has specified custom sources and if yes, run them
	// via if statements.
	if sourceConfig.Crtsh == true {
		go crtsh.Query(state, ch)
	}
	if sourceConfig.Certdb == true {
		go certdb.Query(state, ch)
	}
	if sourceConfig.Certspotter == true {
		go certspotter.Query(state, ch)
	}
	if sourceConfig.Threatcrowd == true {
		go threatcrowd.Query(state, ch)
	}
	if sourceConfig.Findsubdomains == true {
		go findsubdomains.Query(state, ch)
	}
	if sourceConfig.Dnsdumpster == true {
		go dnsdumpster.Query(state, ch)
	}
	if sourceConfig.Passivetotal == true {
		go passivetotal.Query(state, ch)
	}
	if sourceConfig.Ptrarchive == true {
		go ptrarchive.Query(state, ch)
	}
	if sourceConfig.Hackertarget == true {
		go hackertarget.Query(state, ch)
	}
	if sourceConfig.Virustotal == true {
		go virustotal.Query(state, ch)
	}
	if sourceConfig.Securitytrails == true {
		go securitytrails.Query(state, ch)
	}
	if sourceConfig.Netcraft == true {
		go netcraft.Query(state, ch)
	}
	if sourceConfig.Waybackarchive == true {
		go waybackarchive.Query(state, ch)
	}
	if sourceConfig.Threatminer == true {
		go threatminer.Query(state, ch)
	}
	if sourceConfig.Riddler == true {
		go riddler.Query(state, ch)
	}
	if sourceConfig.Censys == true {
		go censys.Query(state, ch)
	}
	if sourceConfig.Dnsdb == true {
		go dnsdb.Query(state, ch)
	}
	if sourceConfig.Baidu == true {
		go baidu.Query(state, ch)
	}
<<<<<<< HEAD
	if sourceConfig.Bing == true {
		go bing.Query(state, ch)
=======
	if sourceConfig.Ask == true {
		go ask.Query(state, ch)
>>>>>>> 9c493eaf
	}

	// Recieve data from all goroutines running
	for i := 0; i < sourceConfig.NoOfSources; i++ {
		result := <-ch

		if result.Error != nil {
			// some error occured
			if state.Silent != true {
				fmt.Printf("\nerror: %v\n", result.Error)
			}
		}
		for _, subdomain := range result.Subdomains {
			finalPassiveSubdomains = append(finalPassiveSubdomains, subdomain)
		}
	}

	// Now remove duplicate items from the slice
	uniquePassiveSubdomains := helper.Unique(finalPassiveSubdomains)
	// Now, validate all subdomains found
	validPassiveSubdomains := helper.Validate(state, uniquePassiveSubdomains)

	var PassiveSubdomains []string

	if state.Alive == true {
		// Nove remove all wildcard subdomains
		//PassiveSubdomains = helper.RemoveWildcardSubdomains(state, validPassiveSubdomains)
	}

	PassiveSubdomains = validPassiveSubdomains

	// Sort the subdomains found alphabetically
	sort.Strings(PassiveSubdomains)

	if state.Silent != true {
		fmt.Printf("\n\n[#] Total %d Unique subdomains found passively\n\n", len(PassiveSubdomains))
	}
	for _, subdomain := range PassiveSubdomains {
		fmt.Println(subdomain)
	}

	return PassiveSubdomains
}<|MERGE_RESOLUTION|>--- conflicted
+++ resolved
@@ -35,11 +35,8 @@
 	"github.com/Ice3man543/subfinder/libsubfinder/sources/virustotal"
 	"github.com/Ice3man543/subfinder/libsubfinder/sources/waybackarchive"
 	"github.com/Ice3man543/subfinder/libsubfinder/sources/baidu"
-<<<<<<< HEAD
 	"github.com/Ice3man543/subfinder/libsubfinder/sources/bing"
-=======
 	"github.com/Ice3man543/subfinder/libsubfinder/sources/ask"
->>>>>>> 9c493eaf
 )
 
 // Sources configuration structure specifying what should we use
@@ -63,11 +60,8 @@
 	Riddler        bool
 	Dnsdb          bool
 	Baidu          bool
-<<<<<<< HEAD
 	Bing           bool
-=======
 	Ask            bool
->>>>>>> 9c493eaf
 
 	NoOfSources int
 }
@@ -98,11 +92,8 @@
 			fmt.Printf("\n[-] Searching For Subdomains in Netcraft")
 			fmt.Printf("\n[-] Searching For Subdomains in Dnsdb")
 			fmt.Printf("\n[-] Searching For Subdomains in Baidu")
-<<<<<<< HEAD
-			fmt.Printf("\n[-] Searching For Subdomains in Bing\n")
-=======
+			fmt.Printf("\n[-] Searching For Subdomains in Bing")
 			fmt.Printf("\n[-] Searching For Subdomains in Ask\n")
->>>>>>> 9c493eaf
 		}
 
 		sourceConfig = Source{true, true, true, true, true, true, true, true, true, true, true, true, true, true, true, true, true, true, true, 19}
@@ -219,19 +210,16 @@
 				}
 				sourceConfig.Baidu = true
 				sourceConfig.NoOfSources = sourceConfig.NoOfSources + 1
-<<<<<<< HEAD
 			} else if source == "bing" {
 				if state.Silent != true {
 					fmt.Printf("\n[-] Searching For Subdomains in Bing")
 				}
 				sourceConfig.Bing = true
-=======
 			} else if source == "ask" {
 				if state.Silent != true {
 					fmt.Printf("\n[-] Searching For Subdomains in Ask")
 				}
 				sourceConfig.Ask = true
->>>>>>> 9c493eaf
 				sourceConfig.NoOfSources = sourceConfig.NoOfSources + 1
 			}
 		}
@@ -296,13 +284,10 @@
 	if sourceConfig.Baidu == true {
 		go baidu.Query(state, ch)
 	}
-<<<<<<< HEAD
 	if sourceConfig.Bing == true {
 		go bing.Query(state, ch)
-=======
 	if sourceConfig.Ask == true {
 		go ask.Query(state, ch)
->>>>>>> 9c493eaf
 	}
 
 	// Recieve data from all goroutines running
