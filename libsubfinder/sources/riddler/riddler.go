--- conflicted
+++ resolved
@@ -68,18 +68,14 @@
 		ch <- result
 		return
 	}
-
-<<<<<<< HEAD
-	data = []byte(`{"query":"pld:` + domain + `", "output":"host", "limit":500}`)
-=======
-	if auth.Response.User.Authentication_token == "" {
+  
+  if auth.Response.User.Authentication_token == "" {
 		result.Error = errors.New("failed to get authentication token")
 		ch <- result
 		return
 	}
-
-	data = []byte(`{"query":"pld:` + state.Domain + `", "output":"host", "limit":500}`)
->>>>>>> e769c956
+  
+  data = []byte(`{"query":"pld:` + domain + `", "output":"host", "limit":500}`)
 
 	req, err = http.NewRequest("POST", "https://riddler.io/api/search", bytes.NewBuffer(data))
 	req.Header.Add("Content-Type", "application/json")
